--- conflicted
+++ resolved
@@ -118,13 +118,8 @@
 		opts ...ListTransactionsOption) ([]Transaction, error)
 
 	// ListChannels retrieves all channels of the backing lnd node.
-<<<<<<< HEAD
-	ListChannels(ctx context.Context, activeOnly, publicOnly bool) (
-		[]ChannelInfo, error)
-=======
 	ListChannels(ctx context.Context, activeOnly, publicOnly bool,
 		opts ...ListChannelsOption) ([]ChannelInfo, error)
->>>>>>> d5eff474
 
 	// PendingChannels returns a list of lnd's pending channels.
 	PendingChannels(ctx context.Context) (*PendingChannels, error)
