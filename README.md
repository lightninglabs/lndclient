<<<<<<< HEAD
# IBEX fork of lightninglabs/lndclient

Changes that were introduced are required by the following services

```
btcproxy:
- NewAddress grpc call
- SendMany grpc call
- EstimateFee grpc call

lnproxy:
- invoiceUpdate millisatoshi support
- PaymentAddr and TimePref support for SendPaymentRequest
- TimePref support for QueryRoutesRequest

node-metrics-agent:
- PeerAliasLookup support for ListChannels grpc call
- PeerAlias support for ChannelInfo
```

## Building a new release

Tag the commit and push the tag to remote. Then simply import the release in the target release.

Increment the last digit for each new tag.

```
# lndclient
git tag ibex-v0.17.0-0
git push origin ibex-v0.17.0-0

# target service
replace ...lndclient... => ...lndclient ibex-v0.17.0-0
go mod tidy -v
```
=======
# Golang client library for lnd

`lndclient` is a golang native wrapper for `lnd`'s gRPC interface.

## Compatibility matrix

This library depends heavily on `lnd` for obvious reasons. To support backward
compatibility with older versions of `lnd`, we use different branches for
different versions. There are two "levels" of depending on a version of
`lnd`:
 - Code level dependency: This is the version of `lnd` that is pulled in when
   compiling `lndclient`. It is defined in `go.mod`. This usually is the latest
   released version of `lnd`, because its RPC definitions are kept backward
   compatible. This means that a new field added in the latest version of `lnd`
   might already be available in `lndclient`'s code, but whether or not that
   field will actually be set at run time is dependent on the actual version of
   `lnd` that's being connected to.
 - RPC level dependency: This is defined in `minimalCompatibleVersion` in
   [`lnd_services.go`](lnd_services.go). When connecting to `lnd`, the version
   returned by its version service is checked and if it doesn't meet the minimal
   required version defined in `lnd_services.go`, an error will be returned.
   Users of `lndclient` can also overwrite this minimum required version when
   creating a new client.

The current compatibility matrix reads as follows:

| `lndclient` git tag                                                                   | `lnd` version in `go.mod` | minimum required `lnd` version | 
|---------------------------------------------------------------------------------------|---------------------------|--------------------------------|
| `master` / [`v0.18.5-13`](https://github.com/lightninglabs/lndclient/blob/v0.18.5-13) | `v0.18.5-beta`            | `v0.18.5-beta`                 |


By default, `lndclient` requires (and enforces) the following RPC subservers to
be active in `lnd`:
 - `signrpc`
 - `walletrpc`
 - `chainrpc`
 - `invoicesrpc`

## Branch strategy

We follow the following strategy to maintain different versions of this library
that have different `lnd` compatibilities:

1. The `master` is always backward compatible with the last major version.
2. We create branches for all minor versions and future major versions and merge PRs to those branches, if the features require that version to work.
3. We rebase the branches if needed and use tags to track versions that we depend on in other projects.
4. Once a new major version of `lnd` is final, all branches of minor versions lower than that are merged into master.
>>>>>>> c035e8e9
<|MERGE_RESOLUTION|>--- conflicted
+++ resolved
@@ -1,4 +1,3 @@
-<<<<<<< HEAD
 # IBEX fork of lightninglabs/lndclient
 
 Changes that were introduced are required by the following services
@@ -33,53 +32,4 @@
 # target service
 replace ...lndclient... => ...lndclient ibex-v0.17.0-0
 go mod tidy -v
-```
-=======
-# Golang client library for lnd
-
-`lndclient` is a golang native wrapper for `lnd`'s gRPC interface.
-
-## Compatibility matrix
-
-This library depends heavily on `lnd` for obvious reasons. To support backward
-compatibility with older versions of `lnd`, we use different branches for
-different versions. There are two "levels" of depending on a version of
-`lnd`:
- - Code level dependency: This is the version of `lnd` that is pulled in when
-   compiling `lndclient`. It is defined in `go.mod`. This usually is the latest
-   released version of `lnd`, because its RPC definitions are kept backward
-   compatible. This means that a new field added in the latest version of `lnd`
-   might already be available in `lndclient`'s code, but whether or not that
-   field will actually be set at run time is dependent on the actual version of
-   `lnd` that's being connected to.
- - RPC level dependency: This is defined in `minimalCompatibleVersion` in
-   [`lnd_services.go`](lnd_services.go). When connecting to `lnd`, the version
-   returned by its version service is checked and if it doesn't meet the minimal
-   required version defined in `lnd_services.go`, an error will be returned.
-   Users of `lndclient` can also overwrite this minimum required version when
-   creating a new client.
-
-The current compatibility matrix reads as follows:
-
-| `lndclient` git tag                                                                   | `lnd` version in `go.mod` | minimum required `lnd` version | 
-|---------------------------------------------------------------------------------------|---------------------------|--------------------------------|
-| `master` / [`v0.18.5-13`](https://github.com/lightninglabs/lndclient/blob/v0.18.5-13) | `v0.18.5-beta`            | `v0.18.5-beta`                 |
-
-
-By default, `lndclient` requires (and enforces) the following RPC subservers to
-be active in `lnd`:
- - `signrpc`
- - `walletrpc`
- - `chainrpc`
- - `invoicesrpc`
-
-## Branch strategy
-
-We follow the following strategy to maintain different versions of this library
-that have different `lnd` compatibilities:
-
-1. The `master` is always backward compatible with the last major version.
-2. We create branches for all minor versions and future major versions and merge PRs to those branches, if the features require that version to work.
-3. We rebase the branches if needed and use tags to track versions that we depend on in other projects.
-4. Once a new major version of `lnd` is final, all branches of minor versions lower than that are merged into master.
->>>>>>> c035e8e9
+```